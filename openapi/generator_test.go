--- conflicted
+++ resolved
@@ -384,11 +384,7 @@
 	typ := reflect.TypeOf(T{})
 
 	// Field A is required and has a default value.
-<<<<<<< HEAD
-	sor := g.newSchemaFromStructField(typ.Field(0), true, "A", typ)
-=======
 	sor := g.newSchemaFromStructField(typ.Field(0), true, "A", typ, tonic.MediaType())
->>>>>>> d24d135a
 	assert.NotNil(t, sor)
 	assert.Len(t, g.Errors(), 1)
 	assert.Implements(t, (*error)(nil), g.Errors()[0])
@@ -396,7 +392,6 @@
 	assert.Equal(t, sor.Schema.Format, "email")
 }
 
-<<<<<<< HEAD
 func TestNewSchemaFromEnumField(t *testing.T) {
 	g := gen(t)
 
@@ -446,8 +441,6 @@
 	}
 }
 
-=======
->>>>>>> d24d135a
 func diffJSON(a, b []byte) (bool, error) {
 	var j, j2 interface{}
 	if err := json.Unmarshal(a, &j); err != nil {
