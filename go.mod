--- conflicted
+++ resolved
@@ -1,18 +1,4 @@
-<<<<<<< HEAD
 module github.com/ccfish86/fizz/v2
-
-go 1.17
-
-require (
-	github.com/Pallinder/go-randomdata v1.2.0
-	github.com/gin-contrib/cors v1.3.0
-	github.com/gin-gonic/gin v1.8.1
-	github.com/gofrs/uuid v3.2.0+incompatible
-	github.com/juju/errors v0.0.0-20220622220526-54a94488269b
-	github.com/stretchr/testify v1.7.2
-	github.com/wI2L/fizz v0.22.0
-=======
-module github.com/mcorbin/fizz
 
 go 1.18
 
@@ -24,16 +10,10 @@
 	github.com/juju/errors v0.0.0-20220622220526-54a94488269b
 	github.com/mcorbin/gadgeto v0.12.0
 	github.com/stretchr/testify v1.8.0
->>>>>>> d24d135a
 	golang.org/x/text v0.3.7
 	gopkg.in/yaml.v2 v2.4.0
 )
 
-<<<<<<< HEAD
-require github.com/mcorbin/gadgeto v0.12.0
-
-=======
->>>>>>> d24d135a
 require (
 	github.com/davecgh/go-spew v1.1.1 // indirect
 	github.com/gin-contrib/sse v0.1.0 // indirect
@@ -52,10 +32,12 @@
 	github.com/ugorji/go/codec v1.2.7 // indirect
 	golang.org/x/crypto v0.0.0-20220622213112-05595931fe9d // indirect
 	golang.org/x/net v0.0.0-20220630215102-69896b714898 // indirect
-<<<<<<< HEAD
 	golang.org/x/sys v0.0.0-20220627191245-f75cf1eec38b // indirect
 	google.golang.org/protobuf v1.28.0 // indirect
 	gopkg.in/go-playground/validator.v9 v9.30.0 // indirect
+	gopkg.in/yaml.v3 v3.0.1 // indirect
+	golang.org/x/sys v0.0.0-20220702020025-31831981b65f // indirect
+	google.golang.org/protobuf v1.28.0 // indirect
 	gopkg.in/yaml.v3 v3.0.1 // indirect
 )
 
@@ -64,9 +46,5 @@
 	v2.0.1
 	// Incorrect operation's path
 	v2.0.2
-=======
-	golang.org/x/sys v0.0.0-20220702020025-31831981b65f // indirect
-	google.golang.org/protobuf v1.28.0 // indirect
-	gopkg.in/yaml.v3 v3.0.1 // indirect
->>>>>>> d24d135a
-)+)
+
